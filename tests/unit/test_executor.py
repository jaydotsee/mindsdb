from unittest.mock import patch
import datetime as dt
import tempfile
import pytest

import pandas as pd
import numpy as np
<<<<<<< HEAD
from type_infer.dtype import dtype
=======
>>>>>>> c5b4feb6

from mindsdb_sql import parse_sql
from mindsdb_sql.render.sqlalchemy_render import SqlalchemyRender

from mindsdb.api.mysql.mysql_proxy.utilities.lightwood_dtype import dtype

# How to run:
#  env PYTHONPATH=./ pytest tests/unit/test_executor.py

from .executor_test_base import BaseExecutorMockPredictor


class Test(BaseExecutorMockPredictor):
    @patch('mindsdb.integrations.handlers.postgres_handler.Handler')
    def test_integration_select(self, mock_handler):

        data = [[1, 'x'], [1, 'y']]
        df = pd.DataFrame(data, columns=['a', 'b'])
        self.set_handler(mock_handler, name='pg', tables={'tasks': df})

        ret = self.command_executor.execute_command(parse_sql('select * from pg.tasks'))
        assert ret.error_code is None
        assert ret.data == data

        # check sql in query method
        assert mock_handler().query.call_args[0][0].to_string() == 'SELECT * FROM tasks'

    def test_predictor_1_row(self):
        predicted_value = 3.14
        predictor = {
            'name': 'task_model',
            'predict': 'p',
            'dtypes': {
                'p': dtype.float,
                'a': dtype.integer,
                'b': dtype.categorical
            },
            'predicted_value': predicted_value
        }
        self.set_predictor(predictor)

        ret = self.command_executor.execute_command(parse_sql(f'''
             select * from mindsdb.task_model where a = 2
           ''', dialect='mindsdb'))
        ret_df = self.ret_to_df(ret)
        assert ret_df['p'][0] == predicted_value

    @patch('mindsdb.integrations.handlers.postgres_handler.Handler')
    def test_dates(self, mock_handler):
        df = pd.DataFrame([
            {'a': 1, 'b': dt.datetime(2020, 1, 1)},
            {'a': 2, 'b': dt.datetime(2020, 1, 2)},
            {'a': 1, 'b': dt.datetime(2020, 1, 3)},
        ])
        self.set_handler(mock_handler, name='pg', tables={'tasks': df})

        # --- use predictor ---
        predictor = {
            'name': 'task_model',
            'predict': 'p',
            'dtypes': {
                'p': dtype.float,
                'a': dtype.integer,
                'b': dtype.categorical
            },
            'predicted_value': 3.14
        }
        self.set_predictor(predictor)

        ret = self.command_executor.execute_command(parse_sql(f'''
            SELECT a, last(b)
            FROM (
               SELECT res.a, res.b 
               FROM pg.tasks as source
               JOIN mindsdb.task_model as res
            ) 
            group by 1
            order by a
           ''', dialect='mindsdb'))
        assert ret.error_code is None

        assert len(ret.data) == 2
        # is last datetime value of a = 1
        assert ret.data[0][1].isoformat() == dt.datetime(2020, 1, 3).isoformat()

    @patch('mindsdb.integrations.handlers.postgres_handler.Handler')
    def test_ts_predictor(self, mock_handler):
        # set integration data

        df = pd.DataFrame([
            {'a': 1, 't': dt.datetime(2020, 1, 1), 'g': 'x'},
            {'a': 2, 't': dt.datetime(2020, 1, 2), 'g': 'x'},
            {'a': 3, 't': dt.datetime(2020, 1, 3), 'g': 'x'},
        ])
        self.set_handler(mock_handler, name='pg', tables={'tasks': df})

        # --- use TS predictor ---

        predictor = {
            'name': 'task_model',
            'predict': 'a',
            'problem_definition': {
                'timeseries_settings': {
                    'is_timeseries': True,
                    'window': 2,
                    'order_by': 't',
                    'group_by': 'g',
                    'horizon': 3
                }
            },
            'dtypes': {
                'a': dtype.integer,
                't': dtype.date,
                'g': dtype.categorical,
            },
            'predicted_value': ''
        }
        self.set_predictor(predictor)

        # set predictor output
        predict_result = [
            # window
            {'a': 2, 't': dt.datetime(2020, 1, 2), 'g': 'x', '__mindsdb_row_id': 2},
            {'a': 3, 't': dt.datetime(2020, 1, 3), 'g': 'x', '__mindsdb_row_id': 3},
            # horizon
            {'a': 1, 't': dt.datetime(2020, 1, 4), 'g': 'x', '__mindsdb_row_id': None},
            {'a': 1, 't': dt.datetime(2020, 1, 5), 'g': 'x', '__mindsdb_row_id': None},
            {'a': 1, 't': dt.datetime(2020, 1, 6), 'g': 'x', '__mindsdb_row_id': None},
        ]
        predict_result = pd.DataFrame(predict_result)
        self.mock_predict.side_effect = lambda *a, **b: predict_result

        # = latest  ______________________
        ret = self.command_executor.execute_command(parse_sql(f'''
                select p.* from pg.tasks t
                join mindsdb.task_model p
                where t.t = latest
            ''', dialect='mindsdb'))
        assert ret.error_code is None

        ret_df = self.ret_to_df(ret)
        # one key with max value of a
        assert ret_df.shape[0] == 1
        assert ret_df.t[0] == dt.datetime(2020, 1, 3)

        # > latest ______________________
        ret = self.command_executor.execute_command(parse_sql(f'''
                select t.t as t0, p.* from pg.tasks t
                join mindsdb.task_model p
                where t.t > latest
            ''', dialect='mindsdb'))
        assert ret.error_code is None

        ret_df = self.ret_to_df(ret)
        assert ret_df.shape[0] == 3
        assert ret_df.t.min() == dt.datetime(2020, 1, 4)
        # table shouldn't join
        assert ret_df.t0[0] is None

        # > date ______________________
        ret = self.command_executor.execute_command(parse_sql(f'''
                select p.* from pg.tasks t
                join mindsdb.task_model p
                where t.t > '2020-01-02'
            ''', dialect='mindsdb'))
        assert ret.error_code is None

        ret_df = self.ret_to_df(ret)
        assert ret_df.shape[0] == 4
        assert ret_df.t.min() == dt.datetime(2020, 1, 3)

        # between ______________________
        # set predictor output
        predict_result = [
            # window
            {'a': 1, 't': dt.datetime(2020, 1, 1), 'g': 'x', '__mindsdb_row_id': 1},
            {'a': 2, 't': dt.datetime(2020, 1, 2), 'g': 'x', '__mindsdb_row_id': 2},
            {'a': 3, 't': dt.datetime(2020, 1, 3), 'g': 'x', '__mindsdb_row_id': 3},
            # horizon
            {'a': 1, 't': dt.datetime(2020, 1, 4), 'g': 'x', '__mindsdb_row_id': None},
            {'a': 1, 't': dt.datetime(2020, 1, 5), 'g': 'x', '__mindsdb_row_id': None},
            {'a': 1, 't': dt.datetime(2020, 1, 6), 'g': 'x', '__mindsdb_row_id': None},
        ]
        predict_result = pd.DataFrame(predict_result)
        self.mock_predict.side_effect = lambda *a, **b: predict_result

        ret = self.command_executor.execute_command(parse_sql(f'''
                select p.* from pg.tasks t
                join mindsdb.task_model p
                where t.t between '2020-01-02' and '2020-01-03' 
            ''', dialect='mindsdb'))
        assert ret.error_code is None

        ret_df = self.ret_to_df(ret)
        assert ret_df.shape[0] == 2
        assert ret_df.t.min() == dt.datetime(2020, 1, 2)
        assert ret_df.t.max() == dt.datetime(2020, 1, 3)

    @patch('mindsdb.integrations.handlers.postgres_handler.Handler')
    def test_ts_predictor_no_group(self, mock_handler):
        # set integration data

        df = pd.DataFrame([
            {'a': 1, 't': dt.datetime(2020, 1, 1), 'g': 'x'},
            {'a': 2, 't': dt.datetime(2020, 1, 2), 'g': 'x'},
            {'a': 3, 't': dt.datetime(2020, 1, 3), 'g': 'x'},
        ])
        self.set_handler(mock_handler, name='pg', tables={'tasks': df})

        # --- use TS predictor ---

        predictor = {
            'name': 'task_model',
            'predict': 'a',
            'problem_definition': {
                'timeseries_settings': {
                    'is_timeseries': True,
                    'window': 2,
                    'order_by': 't',
                    'horizon': 3
                }
            },
            'dtypes': {
                'a': dtype.integer,
                't': dtype.date,
                'g': dtype.categorical,
            },
            'predicted_value': ''
        }
        self.set_predictor(predictor)

        # set predictor output
        predict_result = [
            # window
            {'a': 2, 't': dt.datetime(2020, 1, 2), 'g': 'x', '__mindsdb_row_id': 2},
            {'a': 3, 't': dt.datetime(2020, 1, 3), 'g': 'x', '__mindsdb_row_id': 3},
            # horizon
            {'a': 1, 't': dt.datetime(2020, 1, 4), 'g': 'x', '__mindsdb_row_id': None},
            {'a': 1, 't': dt.datetime(2020, 1, 5), 'g': 'x', '__mindsdb_row_id': None},
            {'a': 1, 't': dt.datetime(2020, 1, 6), 'g': 'x', '__mindsdb_row_id': None},
        ]
        predict_result = pd.DataFrame(predict_result)
        self.mock_predict.side_effect = lambda *a, **b: predict_result

        # = latest  ______________________
        ret = self.command_executor.execute_command(parse_sql(f'''
                select p.* from pg.tasks t
                join mindsdb.task_model p
                where t.t = latest
            ''', dialect='mindsdb'))
        assert ret.error_code is None

        ret_df = self.ret_to_df(ret)
        # one key with max value of a
        assert ret_df.shape[0] == 1
        assert ret_df.t[0] == dt.datetime(2020, 1, 3)

        # > latest ______________________
        ret = self.command_executor.execute_command(parse_sql(f'''
                select t.t as t0, p.* from pg.tasks t
                join mindsdb.task_model p
                where t.t > latest
            ''', dialect='mindsdb'))
        assert ret.error_code is None

        ret_df = self.ret_to_df(ret)
        assert ret_df.shape[0] == 3
        assert ret_df.t.min() == dt.datetime(2020, 1, 4)
        # table shouldn't join
        assert ret_df.t0[0] is None

        # > date ______________________
        ret = self.command_executor.execute_command(parse_sql(f'''
                select p.* from pg.tasks t
                join mindsdb.task_model p
                where t.t > '2020-01-02'
            ''', dialect='mindsdb'))
        assert ret.error_code is None

        ret_df = self.ret_to_df(ret)
        assert ret_df.shape[0] == 4
        assert ret_df.t.min() == dt.datetime(2020, 1, 3)

        # between ______________________
        # set predictor output
        predict_result = [
            # window
            {'a': 1, 't': dt.datetime(2020, 1, 1), 'g': 'x', '__mindsdb_row_id': 1},
            {'a': 2, 't': dt.datetime(2020, 1, 2), 'g': 'x', '__mindsdb_row_id': 2},
            {'a': 3, 't': dt.datetime(2020, 1, 3), 'g': 'x', '__mindsdb_row_id': 3},
            # horizon
            {'a': 1, 't': dt.datetime(2020, 1, 4), 'g': 'x', '__mindsdb_row_id': None},
            {'a': 1, 't': dt.datetime(2020, 1, 5), 'g': 'x', '__mindsdb_row_id': None},
            {'a': 1, 't': dt.datetime(2020, 1, 6), 'g': 'x', '__mindsdb_row_id': None},
        ]
        predict_result = pd.DataFrame(predict_result)
        self.mock_predict.side_effect = lambda *a, **b: predict_result

        ret = self.command_executor.execute_command(parse_sql(f'''
                select p.* from pg.tasks t
                join mindsdb.task_model p
                where t.t between '2020-01-02' and '2020-01-03' 
            ''', dialect='mindsdb'))
        assert ret.error_code is None

        ret_df = self.ret_to_df(ret)
        assert ret_df.shape[0] == 2
        assert ret_df.t.min() == dt.datetime(2020, 1, 2)
        assert ret_df.t.max() == dt.datetime(2020, 1, 3)

    @patch('mindsdb.integrations.handlers.postgres_handler.Handler')
    def test_ts_predictor_fix_order_by_modification(self, mock_handler):
        # set integration data

        df = pd.DataFrame([
            {'a': 1, 't': dt.datetime(2020, 1, 1, 10, 0, 0), 'g': 'x'},
            {'a': 2, 't': dt.datetime(2020, 1, 1, 10, 1, 0), 'g': 'x'},
            {'a': 3, 't': dt.datetime(2020, 1, 1, 10, 2, 0), 'g': 'x'},
        ])
        self.set_handler(mock_handler, name='pg', tables={'tasks': df})

        # --- use TS predictor ---

        predictor = {
            'name': 'task_model',
            'predict': 'a',
            'problem_definition': {
                'timeseries_settings': {
                    'is_timeseries': True,
                    'window': 2,
                    'order_by': 't',
                    'horizon': 3
                }
            },
            'dtypes': {
                'a': dtype.integer,
                't': dtype.date,
                'g': dtype.categorical,
            },
            'predicted_value': ''
        }
        self.set_predictor(predictor)

        # set predictor output
        predict_result = [
            # window
            {'a': 2, 't': dt.datetime(2020, 1, 1, 10, 1, 0), 'g': 'x', '__mindsdb_row_id': 2},
            {'a': 3, 't': dt.datetime(2020, 1, 1, 10, 2, 0), 'g': 'x', '__mindsdb_row_id': 3},
            # horizon
            {'a': 1, 't': dt.datetime(2020, 1, 1, 10, 3, 0), 'g': 'x', '__mindsdb_row_id': None},
            {'a': 1, 't': dt.datetime(2020, 1, 1, 10, 4, 0), 'g': 'x', '__mindsdb_row_id': None},
            {'a': 1, 't': dt.datetime(2020, 1, 1, 10, 5, 0), 'g': 'x', '__mindsdb_row_id': None},
        ]
        predict_result = pd.DataFrame(predict_result)
        self.mock_predict.side_effect = lambda *a, **b: predict_result

        # > latest ______________________
        ret = self.command_executor.execute_command(parse_sql(f'''
                 select t.t as t0, p.* from pg.tasks t
                 join mindsdb.task_model p
                 where t.t > latest
             ''', dialect='mindsdb'))
        assert ret.error_code is None

        ret_df = self.ret_to_df(ret)
        assert ret_df.shape[0] == 3
        assert ret_df.t.min() == dt.datetime(2020, 1, 1, 10, 3, 0)
        # table shouldn't join
        assert ret_df.t0[0] is None

    def test_ts_predictor_file(self):
        # set integration data

        # save as file
        df = pd.DataFrame([
            {'a': 1, 't': '2021', 'g': 'x'},
            {'a': 2, 't': '2022', 'g': 'x'},
            {'a': 3, 't': '2023', 'g': 'x'},
        ])

        file_path = tempfile.mkstemp(prefix='file_')[1]

        df.to_csv(file_path)

        self.file_controller.save_file('tasks', file_path, 'tasks')

        # --- use TS predictor ---

        predictor = {
            'name': 'task_model',
            'predict': 'a',
            'problem_definition': {
                'timeseries_settings': {
                    'is_timeseries': True,
                    'window': 2,
                    'order_by': 't',
                    'group_by': 'g',
                    'horizon': 3
                }
            },
            'dtypes': {
                'a': dtype.integer,
                't': dtype.float,
                'g': dtype.categorical,
            },
            'predicted_value': ''
        }
        self.set_predictor(predictor)

        # set predictor output
        predict_result = [
            # window
            {'a': 2, 't': np.float64(2022.), 'g': 'x', '__mindsdb_row_id': 2},
            {'a': 3, 't': np.float64(2023.), 'g': 'x', '__mindsdb_row_id': 3},
            # horizon
            {'a': 1, 't': np.float64(2024.), 'g': 'x', '__mindsdb_row_id': None},
            {'a': 1, 't': np.float64(2024.), 'g': 'x', '__mindsdb_row_id': None},
            {'a': 1, 't': np.float64(2025.), 'g': 'x', '__mindsdb_row_id': None},
        ]
        predict_result = pd.DataFrame(predict_result)
        self.mock_predict.side_effect = lambda *a, **b: predict_result

        # > latest ______________________
        ret = self.command_executor.execute_command(parse_sql(f'''
                select p.* from files.tasks t
                join mindsdb.task_model p
                where t.t > latest
            ''', dialect='mindsdb'))
        assert ret.error_code is None

        ret_df = self.ret_to_df(ret)
        assert ret_df.shape[0] == 3
        assert ret_df.t.min() == 2024.

    @patch('mindsdb.integrations.handlers.postgres_handler.Handler')
    def test_drop_database(self, mock_handler):
        self.set_handler(mock_handler, name='pg', tables={})

        # remove existing
        ret = self.command_executor.execute_command(parse_sql(f'''
                drop database pg
               ''', dialect='mindsdb'))
        assert ret.error_code is None

        # try one more time
        from mindsdb.api.mysql.mysql_proxy.utilities import SqlApiException
        try:
            ret = self.command_executor.execute_command(parse_sql(f'''
                    drop database pg
                   ''', dialect='mindsdb'))
        except Exception as e:
            assert 'not exists' in str(e)
        else:
            raise Exception('SqlApiException expected')

        # try files
        try:
            self.command_executor.execute_command(parse_sql(f'''
                    drop database files
                   ''', dialect='mindsdb'))
        except Exception as e:
            assert 'is system database' in str(e)
        else:
            raise Exception('SqlApiException expected')

    def test_wrong_using(self):
        with pytest.raises(Exception) as exc_info:
            ret = self.command_executor.execute_command(parse_sql(
                '''
                    CREATE PREDICTOR task_model
                    FROM mindsdb
                    (select * from vtasks)
                    PREDICT a
                    using a=1 b=2  -- no ',' here
                ''',
                dialect='mindsdb'))

        assert 'Syntax error' in str(exc_info.value)


class TestComplexQueries(BaseExecutorMockPredictor):
    df = pd.DataFrame([
        {'a': 1, 'b': 'aaa', 'c': dt.datetime(2020, 1, 1)},
        {'a': 2, 'b': 'bbb', 'c': dt.datetime(2020, 1, 2)},
        {'a': 1, 'b': 'ccc', 'c': dt.datetime(2020, 1, 3)},
    ])

    task_predictor = {
        'name': 'task_model',
        'predict': 'p',
        'dtypes': {
            'p': dtype.float,
            'a': dtype.integer,
            'b': dtype.categorical,
            'c': dtype.datetime
        },
        'predicted_value': 'ccc'
    }

    @patch('mindsdb.integrations.handlers.postgres_handler.Handler')
    def test_union(self, mock_handler):

        self.set_handler(mock_handler, name='pg', tables={'tasks': self.df})

        # --- use predictor ---
        self.set_predictor(self.task_predictor)
        sql = '''
             SELECT a as a1, b as target
              FROM pg.tasks
           UNION {union}
             SELECT model.a as a2, model.p as target2
              FROM pg.tasks as t
             JOIN mindsdb.task_model as model
             WHERE t.a=1           
        '''
        # union all
        ret = self.command_executor.execute_command(
            parse_sql(sql.format(union='ALL'), dialect='mindsdb'))
        assert ret.error_code is None

        ret_df = self.ret_to_df(ret)
        assert list(ret_df.columns) == ['a1', 'target']
        assert ret_df.shape[0] == 3 + 2

        # union
        ret = self.command_executor.execute_command(
            parse_sql(sql.format(union=''), dialect='mindsdb'))
        assert ret.error_code is None

        ret_df = self.ret_to_df(ret)
        assert list(ret_df.columns) == ['a1', 'target']
        assert ret_df.shape[0] == 3

    @patch('mindsdb.integrations.handlers.postgres_handler.Handler')
    def test_update_from_select(self, mock_handler):
        self.set_handler(mock_handler, name='pg', tables={'tasks': self.df})

        # --- use predictor ---
        self.set_predictor(self.task_predictor)
        sql = '''
            update 
                pg.table2                   
            set
                a1 = df.a,
                c1 = df.c
            from                            
                (
                    SELECT model.a as a, model.b as b, model.p as c
                      FROM pg.tasks as t
                     JOIN mindsdb.task_model as model
                     WHERE t.a=1 
                )
                as df
            where  
                table2.a1 = df.a 
                and table2.b1 = df.b     
        '''

        ret = self.command_executor.execute_command(
            parse_sql(sql, dialect='mindsdb'))
        assert ret.error_code is None

        # 1 select and 2 updates
        assert mock_handler().query.call_count == 3

        # second is update
        assert mock_handler().query.call_args_list[1][0][0].to_string() == "update table2 set a1=1, c1='ccc' where (a1 = 1) AND (b1 = 'ccc')"

    @patch('mindsdb.integrations.handlers.postgres_handler.Handler')
    def test_create_table(self, mock_handler):
        self.set_handler(mock_handler, name='pg', tables={'tasks': self.df})

        self.set_predictor(self.task_predictor)
        sql = '''
              create table pg.table1                          
              (
                      SELECT model.a as a, model.b as b, model.p as c
                        FROM pg.tasks as t
                       JOIN mindsdb.task_model as model
                       WHERE t.a=1 
             )
          '''

        ret = self.command_executor.execute_command(
            parse_sql(sql, dialect='mindsdb'))
        assert ret.error_code is None

        calls = mock_handler().query.call_args_list

        render = SqlalchemyRender('postgres')

        def to_str(query):
            s = render.get_string(query)
            s = s.strip().replace('\n', ' ').replace('\t', '').replace('  ', ' ')
            return s

        # select for predictor
        assert to_str(calls[0][0][0]) == 'SELECT * FROM tasks AS t WHERE t.a = 1'

        # create table
        assert to_str(calls[1][0][0]) == 'CREATE TABLE table1 ( a INTEGER, b TEXT, c TEXT )'

        # load table
        assert to_str(calls[2][0][0]) == "INSERT INTO table1 (a, b, c) VALUES (1, 'aaa', 'ccc'), (1, 'ccc', 'ccc')"

        assert len(calls) == 3

    @patch('mindsdb.integrations.handlers.postgres_handler.Handler')
    def test_create_insert(self, mock_handler):
        self.set_handler(mock_handler, name='pg', tables={'tasks': self.df})

        self.set_predictor(self.task_predictor)
        sql = '''
               insert into pg.table1                          
               (
                       SELECT model.a as a, model.b as b, model.p as c
                         FROM pg.tasks as t
                        JOIN mindsdb.task_model as model
                        WHERE t.a=1 
              )
           '''

        ret = self.command_executor.execute_command(
            parse_sql(sql, dialect='mindsdb'))
        assert ret.error_code is None

        calls = mock_handler().query.call_args_list

        render = SqlalchemyRender('postgres')

        def to_str(query):
            s = render.get_string(query)
            s = s.strip().replace('\n', ' ').replace('\t', '').replace('  ', ' ')
            return s

        # select for predictor
        assert to_str(calls[0][0][0]) == 'SELECT * FROM tasks AS t WHERE t.a = 1'

        # load table
        assert to_str(calls[1][0][0]) == "INSERT INTO table1 (a, b, c) VALUES (1, 'aaa', 'ccc'), (1, 'ccc', 'ccc')"

        assert len(calls) == 2

    # @patch('mindsdb.integrations.handlers.postgres_handler.Handler')
    # def test_union_type_mismatch(self, mock_handler):
    #     self.set_handler(mock_handler, name='pg', tables={'tasks': self.df})
    #
    #     sql = '''
    #          SELECT a, b  FROM pg.tasks
    #        UNION
    #          SELECT b, a  FROM pg.tasks
    #     '''
    #     from mindsdb.api.mysql.mysql_proxy.utilities import ErSqlWrongArguments
    #     with pytest.raises(ErSqlWrongArguments):
    #         self.command_executor.execute_command(parse_sql(sql, dialect='mindsdb'))


class TestTableau(BaseExecutorMockPredictor):
    task_table = pd.DataFrame([
        {'a': 1, 'b': 'one'},
        {'a': 2, 'b': 'two'},
        {'a': 1, 'b': 'three'},
    ])

    @patch('mindsdb.integrations.handlers.postgres_handler.Handler')
    def test_predictor_nested_select(self, mock_handler):

        self.set_handler(mock_handler, name='pg', tables={'tasks': self.task_table})

        # --- use predictor ---
        predictor = {
            'name': 'task_model',
            'predict': 'p',
            'dtypes': {
                'p': dtype.float,
                'a': dtype.integer,
                'b': dtype.categorical
            },
            'predicted_value': 3.14
        }
        self.set_predictor(predictor)
        ret = self.command_executor.execute_command(parse_sql(f'''
              SELECT 
              `Custom SQL Query`.`a` AS `height`,
              last(`Custom SQL Query`.`b`) AS `length1`
            FROM (
               SELECT res.a, res.b 
               FROM pg.tasks as source
               JOIN mindsdb.task_model as res
            ) `Custom SQL Query`
            group by 1
            LIMIT 1
                ''', dialect='mindsdb'))
        assert ret.error_code is None

        # second column is having last value of 'b'
        assert ret.data[0][1] == 'three'

    @patch('mindsdb.integrations.handlers.postgres_handler.Handler')
    def test_predictor_tableau_header(self, mock_handler):

        self.set_handler(mock_handler, name='pg', tables={'tasks': self.task_table})

        # --- use predictor ---
        predicted_value = 5
        predictor = {
            'name': 'task_model',
            'predict': 'p',
            'dtypes': {
                'p': dtype.float,
                'a': dtype.integer,
                'b': dtype.categorical
            },
            'predicted_value': predicted_value
        }
        self.set_predictor(predictor)
        ret = self.command_executor.execute_command(parse_sql(f'''
           SELECT 
              SUM(1) AS `cnt__0B4A4E8BD11C48FFB4730D4D2C32191A_ok`,
              sum(`Custom SQL Query`.`a`) AS `sum_height_ok`,
              max(`Custom SQL Query`.`p`) AS `sum_length1_ok`
            FROM (
              SELECT res.a, res.p 
               FROM pg.tasks as source
               JOIN mindsdb.task_model as res
            ) `Custom SQL Query`
            HAVING (COUNT(1) > 0)
                ''', dialect='mindsdb'))

        # second column is having last value of 'b'
        # 3: count rows, 4: sum of 'a', 5 max of prediction
        assert ret.data[0] == [3, 4, 5]


    @patch('mindsdb.integrations.handlers.postgres_handler.Handler')
    def test_predictor_tableau_header_alias(self, mock_handler):

        self.set_handler(mock_handler, name='pg', tables={'tasks': self.task_table})

        # --- use predictor ---
        predicted_value = 5
        predictor = {
            'name': 'task_model',
            'predict': 'p',
            'dtypes': {
                'p': dtype.float,
                'a': dtype.integer,
                'b': dtype.categorical
            },
            'predicted_value': predicted_value
        }
        self.set_predictor(predictor)
        ret = self.command_executor.execute_command(parse_sql(f'''
           SELECT              
              max(a1) AS a1,
              min(a2) AS a2
            FROM (
              SELECT source.a as a1, source.a as a2 
               FROM pg.tasks as source
               JOIN mindsdb.task_model as res
            ) t1
            HAVING (COUNT(1) > 0)
                ''', dialect='mindsdb'))

        # second column is having last value of 'b'
        # 3: count rows, 4: sum of 'a', 5 max of prediction
        assert ret.data[0] == [2, 1]

    @patch('mindsdb.integrations.handlers.postgres_handler.Handler')
    def test_integration_subselect_no_alias(self, mock_handler):

        self.set_handler(mock_handler, name='pg', tables={'tasks': self.task_table})

        ret = self.command_executor.execute_command(parse_sql(f'''
           SELECT max(y2) FROM (
              select a as y2  from pg.tasks
           )
        ''', dialect='mindsdb'))

        # second column is having last value of 'b'
        # 3: count rows, 4: sum of 'a', 5 max of prediction
        assert ret.data[0] == [2]

class TestWithNativeQuery(BaseExecutorMockPredictor):
    @patch('mindsdb.integrations.handlers.postgres_handler.Handler')
    def test_integration_native_query(self, mock_handler):

        data = [[3, 'y'], [1, 'y']]
        df = pd.DataFrame(data, columns=['a', 'b'])
        self.set_handler(mock_handler, name='pg', tables={'tasks': df})

        ret = self.command_executor.execute_command(parse_sql(
              'select max(a) from pg (select * from tasks) group by b',
            dialect='mindsdb'))

        # native query was called
        assert mock_handler().native_query.call_args[0][0] == 'select * from tasks'
        assert ret.data[0][0] == 3

    @patch('mindsdb.integrations.handlers.postgres_handler.Handler')
    def test_view_native_query(self, mock_handler):
        data = [[3, 'y'], [1, 'y']]
        df = pd.DataFrame(data, columns=['a', 'b'])
        self.set_handler(mock_handler, name='pg', tables={'tasks': df})

        # --- create view ---
        ret = self.command_executor.execute_command(parse_sql(
            'create view mindsdb.vtasks (select * from pg (select * from tasks))',
            dialect='mindsdb')
        )
        # no error
        assert ret.error_code is None

        # --- select from view ---
        ret = self.command_executor.execute_command(parse_sql(
            'select * from mindsdb.vtasks',
            dialect='mindsdb')
        )
        assert ret.error_code is None
        # view response equals data from integration
        assert ret.data == data

        # --- create predictor ---
        mock_handler.reset_mock()
        ret = self.command_executor.execute_command(parse_sql(
            '''
                CREATE PREDICTOR task_model
                FROM mindsdb
                (select * from vtasks)
                PREDICT a
                using
                join_learn_process=true
            ''',
            dialect='mindsdb'))
        assert ret.error_code is None

        # learn was called.
        # TODO check input to ML handler
        # assert self.mock_create.call_args[0][0].name.to_string() == 'task_model'  # it exec in separate process
        # integration was called
        # TODO: integration is not called during learn process because learn function is mocked
        #   (data selected inside learn function)
        # assert mock_handler().native_query.call_args[0][0] == 'select * from tasks'

        # --- drop view ---
        ret = self.command_executor.execute_command(parse_sql(
            'drop view vtasks',
            dialect='mindsdb'))
        assert ret.error_code is None

    @patch('mindsdb.integrations.handlers.postgres_handler.Handler')
    def test_use_predictor_with_view(self, mock_handler):
        # set integration data

        df = pd.DataFrame([
            {'a': 1, 'b': 'one'},
            {'a': 2, 'b': 'two'},
            {'a': 1, 'b': 'three'},
        ])
        self.set_handler(mock_handler, name='pg', tables={'tasks': df})

        view_name = 'vtasks'
        # --- create view ---
        ret = self.command_executor.execute_command(parse_sql(
            f'create view {view_name} (select * from pg (select * from tasks))',
            dialect='mindsdb')
        )
        assert ret.error_code is None

        # --- use predictor ---
        predicted_value = 3.14
        predictor = {
            'name': 'task_model',
            'predict': 'p',
            'dtypes': {
                'p': dtype.float,
                'a': dtype.integer,
                'b': dtype.categorical
            },
            'predicted_value': predicted_value
        }
        self.set_predictor(predictor)
        ret = self.command_executor.execute_command(parse_sql(f'''
           select m.p, v.a
           from mindsdb.{view_name} v
           join mindsdb.task_model m
           where v.a = 2
        ''', dialect='mindsdb'))
        assert ret.error_code is None

        # native query was called
        assert mock_handler().native_query.call_args[0][0] == 'select * from tasks'

        # check predictor call
        # input = one row whit a==2
        df_in = self.mock_predict.call_args[0][0]
        assert df_in.shape[0] == 1
        assert df_in.a[0] == 2

        # check prediction
        assert ret.data[0][0] == predicted_value
        assert len(ret.data) == 1

    @patch('mindsdb.integrations.handlers.postgres_handler.Handler')
    def test_use_ts_predictor_with_view(self, mock_handler):
        # set integration data

        df = pd.DataFrame([
            {'a': 1, 't': dt.datetime(2020, 1, 1), 'g': 'x'},
            {'a': 2, 't': dt.datetime(2020, 1, 2), 'g': 'x'},
            {'a': 3, 't': dt.datetime(2020, 1, 3), 'g': 'x'},
            {'a': 4, 't': dt.datetime(2020, 1, 1), 'g': 'y'},
            {'a': 5, 't': dt.datetime(2020, 1, 2), 'g': 'y'},
            {'a': 6, 't': dt.datetime(2020, 1, 3), 'g': 'y'},
            {'a': 7, 't': dt.datetime(2020, 1, 1), 'g': 'z'},
            {'a': 8, 't': dt.datetime(2020, 1, 2), 'g': 'z'},
            {'a': 9, 't': dt.datetime(2020, 1, 3), 'g': 'z'},
        ])
        self.set_handler(mock_handler, name='pg', tables={'tasks': df})
        view_name = 'vtasks'
        # --- create view ---
        ret = self.command_executor.execute_command(parse_sql(
            f'create view {view_name} (select * from pg (select * from tasks))',
            dialect='mindsdb')
        )
        assert ret.error_code is None

        # --- use TS predictor ---
        predicted_value = 'right'
        predictor = {
            'name': 'task_model',
            'predict': 'p',
            'problem_definition': {
                'timeseries_settings': {
                    'is_timeseries': True,
                    'window': 10,
                    'order_by': 't',
                    'group_by': 'g',
                    'horizon': 1
                }
            },
            'dtypes': {
                'p': dtype.categorical,
                'a': dtype.integer,
                't': dtype.date,
                'g': dtype.categorical,
            },
            'predicted_value': predicted_value
        }
        self.set_predictor(predictor)
        ret = self.command_executor.execute_command(parse_sql(f'''
           select task_model.*
           from mindsdb.{view_name}
           join mindsdb.task_model
           where {view_name}.t = latest
        ''', dialect='mindsdb'))
        assert ret.error_code is None

        # native query was called without filters
        assert mock_handler().native_query.call_args[0][0] == 'select * from tasks'

        # input to predictor all 9 rows
        when_data = self.mock_predict.call_args[0][0]
        assert len(when_data) == 9

        # all group values in input
        group_values = {'x', 'y', 'z'}
        assert set(pd.DataFrame(when_data)['g'].unique()) == group_values

        # check prediction
        # output is has  g=='y' or None
        ret_df = self.ret_to_df(ret)
        # all group values in output
        assert set(ret_df['g'].unique()) == group_values

        # p is predicted value
        assert ret_df['p'][0] == predicted_value
<|MERGE_RESOLUTION|>--- conflicted
+++ resolved
@@ -5,10 +5,6 @@
 
 import pandas as pd
 import numpy as np
-<<<<<<< HEAD
-from type_infer.dtype import dtype
-=======
->>>>>>> c5b4feb6
 
 from mindsdb_sql import parse_sql
 from mindsdb_sql.render.sqlalchemy_render import SqlalchemyRender
