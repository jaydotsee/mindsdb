--- conflicted
+++ resolved
@@ -1,10 +1,6 @@
 docker >= 5.0.3
 netifaces >= 0.11.0
-<<<<<<< HEAD
-pytest~=7.3.0
-=======
-pytest < 8.0.0
->>>>>>> c01ad176
+pytest >= 7.3.0, < 8.0.0
 pytest-lazy-fixture~=0.6.3
 pytest-subtests
 lightwood==23.12.4.0  # This is required for tests/unit/test_executor.py. These tests need to be refactored.
