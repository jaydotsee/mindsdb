--- conflicted
+++ resolved
@@ -76,62 +76,34 @@
             {
               "group": "MindsDB Cloud",
               "pages": [
-<<<<<<< HEAD
-                "rest/projects/get-projects",
-                "rest/projects/get-project"
-=======
                 "setup/cloud",
                 "setup/cloud-starter",
                 "setup/cloud-pro"
->>>>>>> af04b034
               ]
             },
             {
               "group": "Self-Hosted",
               "pages": [
-<<<<<<< HEAD
-                "rest/models/list-models",
-                "rest/models/list-model",
-                "rest/models/train-model",
-                "rest/models/query-model",
-                "rest/models/describe-model",
-                "rest/models/delete-model"
-=======
                 "setup/self-hosted/docker",
                 "setup/self-hosted/pip/windows",
                 "setup/self-hosted/pip/linux",
                 "setup/self-hosted/pip/macos",
                 "setup/self-hosted/pip/source"
->>>>>>> af04b034
               ]
             },
             {
               "group": "External Cloud Services",
               "pages": [
-<<<<<<< HEAD
-                "rest/views/list-views",
-                "rest/views/list-view",
-                "rest/views/create-view",
-                "rest/views/delete-views"
-=======
                 "setup/digital-ocean",
                 "setup/gcp",
                 "setup/vultr",
                 "setup/civo"
->>>>>>> af04b034
               ]
             },
             {
               "group": "Other",
               "pages": [
-<<<<<<< HEAD
-                "rest/tables/list-tables",
-                "rest/tables/list-table",
-                "rest/tables/create-table",
-                "rest/tables/delete-table"
-=======
                 "connect/dbt"
->>>>>>> af04b034
               ]
             }
           ]
@@ -152,10 +124,6 @@
         {
           "group": "Applications",
           "pages": [
-            "app-integrations/confluence",
-            "app-integrations/google-calendar",
-            "app-integrations/plaid",
-            "app-integrations/reddit",
             "app-integrations/twitter"
           ]
         },
@@ -287,39 +255,21 @@
             {
               "group": "Databases",
               "pages": [
-<<<<<<< HEAD
-                "ml-engines/automl/lightwood",
-                "ml-engines/automl/ludwig",
-                "ml-engines/automl/autokeras",
-                "ml-engines/automl/autosklearn"
-=======
                 "sql/create/database",
                 "sql/drop/database",
                 "sql/api/use"
->>>>>>> af04b034
               ]
             },
             {
               "group": "Projects",
               "pages": [
-<<<<<<< HEAD
-                "custom-model/huggingface",
-                "custom-model/openai",
-                "custom-model/langchain"
-=======
                 "sql/create/project",
                 "sql/drop/project"
->>>>>>> af04b034
               ]
             },
             {
               "group": "Models",
               "pages": [
-<<<<<<< HEAD
-                "custom-model/byom",
-                "custom-model/ray-serve",
-                "custom-model/mlflow"
-=======
                 "sql/create/ml-engine",
                 "sql/drop/ml-engine",
                 "sql/create/model",
@@ -329,7 +279,6 @@
                 "sql/api/retrain",
                 "sql/api/finetune",
                 "sql/api/manage-models-versions"
->>>>>>> af04b034
               ]
             },
             {
@@ -353,16 +302,6 @@
             {
               "group": "Files",
               "pages": [
-<<<<<<< HEAD
-                {
-                  "group": "Nixtla",
-                  "pages": [
-                    "nixtla/statsforecast",
-                    "nixtla/neuralforecast"
-                  ]
-                },
-                "custom-model/merlion"
-=======
                 "sql/create/file",
                 "sql/drop/file",
                 "sql/api/select-files"
@@ -373,7 +312,6 @@
               "pages": [
                 "sql/create/jobs",
                 "sql/drop/jobs"
->>>>>>> af04b034
               ]
             }
           ]
