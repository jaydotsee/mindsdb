--- conflicted
+++ resolved
@@ -1,7 +1,3 @@
-<<<<<<< HEAD
-=======
-mindsdb_native >= 2.48.0, < 2.49.0
->>>>>>> c4ba5335
 flask-restx >= 0.2.0
 flask >= 1.0, < 2.0
 python-multipart >= 0.0.5
@@ -20,10 +16,5 @@
 mindsdb_datasources == 1.3.2
 flask-compress >= 1.0.0
 kafka-python >= 2.0.0
-<<<<<<< HEAD
 appdirs >= 1.0.0
-=======
-pyarrow >= 4.00
-appdirs >= 1.0.0
-mindsdb-sql == 0.0.15
->>>>>>> c4ba5335
+mindsdb-sql == 0.0.15