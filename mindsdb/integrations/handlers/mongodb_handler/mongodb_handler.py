import re

from bson import ObjectId
import certifi
import pandas as pd
from pymongo import MongoClient

from mindsdb_sql.parser.ast.base import ASTNode

from mindsdb.utilities.log import log
from mindsdb.integrations.libs.base_handler import DatabaseHandler
from mindsdb.integrations.libs.response import (
    HandlerStatusResponse as StatusResponse,
    HandlerResponse as Response,
    RESPONSE_TYPE
)
from .utils.mongodb_render import MongodbRender
from .utils.mongodb_query import MongoQuery
from .utils.mongodb_parser import MongodbParser


class MongoDBHandler(DatabaseHandler):
    """
    This handler handles connection and execution of the MongoDB statements.
    """

    name = 'mongodb'

    def __init__(self, name, **kwargs):
        super().__init__(name)
        connection_data = kwargs['connection_data']
        self.host = connection_data.get("host")
        self.port = int(connection_data.get("port") or 27017)
        self.user = connection_data.get("username")
        self.password = connection_data.get("password")
        self.database = connection_data.get('database')

        self.connection = None
        self.is_connected = False

    def __del__(self):
        if self.is_connected is True:
            self.disconnect()

    def connect(self):
        kwargs = {}
        if isinstance(self.user, str) and len(self.user) > 0:
            kwargs['username'] = self.user

        if isinstance(self.password, str) and len(self.password) > 0:
            kwargs['password'] = self.password

        if re.match(r'/?.*tls=true', self.host.lower()):
            kwargs['tls'] = True

        if re.match(r'/?.*tls=false', self.host.lower()):
            kwargs['tls'] = False

        if re.match(r'.*.mongodb.net', self.host.lower()) and kwargs.get('tls', None) is None:
            kwargs['tlsCAFile'] = certifi.where()
            if kwargs.get('tls', None) is None:
                kwargs['tls'] = True

        connection = MongoClient(
            self.host,
            port=self.port,
            serverSelectionTimeoutMS=5000,
            **kwargs
        )
        self.is_connected = True
        self.connection = connection
        return self.connection

    def disconnect(self):
        if self.is_connected is False:
            return
        self.connection.close()
        return

    def check_connection(self) -> StatusResponse:
        """
        Check the connection of the database
        :return: success status and error message if error occurs
        """

        result = StatusResponse(False)
        need_to_close = self.is_connected is False

        try:
            con = self.connect()
            con.server_info()
            result.success = True
        except Exception as e:
            log.error(f'Error connecting to MongoDB {self.database}, {e}!')
            result.error_message = str(e)

        if result.success is True and need_to_close:
            self.disconnect()
        if result.success is False and self.is_connected is True:
            self.is_connected = False

        return result

    def native_query(self, query: [str, MongoQuery]) -> Response:

        """
<<<<<<< HEAD
        input str or MongoQuery
=======
        query = {
            'database': 'db_test', // optional
            'collection': 'fish', 
            'call': [   // call is sequence of methods
                {
                    'method': 'find',
                    'args': [{a:1}, {b:2}]
                },
                {
                    'method': 'sort',
                    'args': [{c:3}]
                },
            ]
        }

        is the the same as mongo query:
            db_test.fish.find({a:1}, {b:2}).sort({c:3})
>>>>>>> 993b0d78

        returns the records from the current recordset
        """
        if isinstance(query, str):
            query = MongodbParser().from_string(query)

        collection = query.collection
        database = self.database

        con = self.connect()

        try:

            cursor = con[database][collection]

            for step in query.pipeline:
                fnc = getattr(cursor, step['method'])
                cursor = fnc(*step['args'])

            result = []
            for row in cursor:
                result.append(self.flatten(row))

            if len(result) > 0:
                df = pd.DataFrame(result)
            else:
                columns = list(self.get_columns(collection).data_frame.Field)
                df = pd.DataFrame([], columns=columns)

            response = Response(
                RESPONSE_TYPE.TABLE,
                df
            )

        except Exception as e:
            log.error(f'Error running query: {query} on {self.database}.{collection}!')
            response = Response(
                RESPONSE_TYPE.ERROR,
                error_message=str(e)
            )

        return response

    def flatten(self, row, level=0):
        # move sub-keys to upper level
        # TODO flattening is disabled now

        add = {}
        del_keys = []
        edit_keys = {}
        for k, v in row.items():
            # convert objectId to string
            if isinstance(v, ObjectId):
                edit_keys[k] = str(v)
            if level > 0:
                if isinstance(v, dict):
                    for k2, v2 in self.flatten(v, level=level - 1).items():
                        add[f'{k}.{k2}'] = v2
                    del_keys.append(k)
        if add:
            row.update(add)
        for key in del_keys:
            del row[key]
        if edit_keys:
            row.update(edit_keys)

        return row

    def query(self, query: ASTNode) -> Response:
        """
        Retrieve the data from the SQL statement.
        """
        renderer = MongodbRender()
        mquery = renderer.to_mongo_query(query)
        return self.native_query(mquery)

    def get_tables(self) -> Response:
        """
        Get a list with of collection in database
        """
        con = self.connect()
        collections = con[self.database].list_collection_names()
        collections_ar = [
            [i] for i in collections
        ]
        df = pd.DataFrame(collections_ar, columns=['table_name'])

        response = Response(
            RESPONSE_TYPE.TABLE,
            df
        )

        return response

    def get_columns(self, collection) -> Response:
        """
        Use first row to detect columns
        """
        con = self.connect()
        record = con[self.database][collection].find_one()

        data = []
        if record is not None:
            record = self.flatten(record)

            for k, v in record.items():
                data.append([k, type(v).__name__])

        df = pd.DataFrame(data, columns=['Field', 'Type'])

        response = Response(
            RESPONSE_TYPE.TABLE,
            df
        )
        return response
<|MERGE_RESOLUTION|>--- conflicted
+++ resolved
@@ -104,27 +104,7 @@
     def native_query(self, query: [str, MongoQuery]) -> Response:
 
         """
-<<<<<<< HEAD
         input str or MongoQuery
-=======
-        query = {
-            'database': 'db_test', // optional
-            'collection': 'fish', 
-            'call': [   // call is sequence of methods
-                {
-                    'method': 'find',
-                    'args': [{a:1}, {b:2}]
-                },
-                {
-                    'method': 'sort',
-                    'args': [{c:3}]
-                },
-            ]
-        }
-
-        is the the same as mongo query:
-            db_test.fish.find({a:1}, {b:2}).sort({c:3})
->>>>>>> 993b0d78
 
         returns the records from the current recordset
         """
