import os
from flask import request
from flask_restx import Resource, abort
from flask import current_app as ca
from mindsdb.utilities.log import log
from mindsdb.api.http.namespaces.configs.streams import ns_conf

from mindsdb.interfaces.storage.db import session
from mindsdb.interfaces.storage.db import Stream as StreamDB
from mindsdb.streams.base.base_stream import StreamTypes


def get_integration(name):
    integrations = ca.config_obj.get('integrations', {})
    return integrations.get(name, {})

def get_predictors():
    full_predictors_list = [*request.naitve_interface.get_models(),*request.custom_models.get_models()]
    return [x["name"] for x in full_predictors_list
            if x["status"] == "complete" and x["current_phase"] == 'Trained']


def get_streams():
    streams = session.query(StreamDB).all()
    return [to_dict(stream) for stream in streams]


def to_dict(stream):
    return {"connect_info": stream.connection_params,
            "advanced_info": stream.advanced_params,
            "type": stream._type,
            "predictor": stream.predictor,
            "stream_in": stream.stream_in,
            "stream_out": stream.stream_out,
            "stream_anomaly": stream.stream_anomaly,
            "integration": stream.integration,
            "name": stream.name}


@ns_conf.route('/')
class StreamList(Resource):
    @ns_conf.doc("get_streams")
    def get(self):
        return {'streams': get_streams()}


@ns_conf.route('/<name>')
@ns_conf.param('name', 'Key-value storage stream')
class Stream(Resource):
    @ns_conf.doc("get_stream")
    def get(self, name):
        streams = get_streams()
        for stream in streams:
            if stream["name"] == name:
                return stream
        abort(404, f"Can\'t find steam: {name}")

    @ns_conf.doc("put_stream")
    def put(self, name):
        params = request.json.get('params')
        if not isinstance(params, dict):
            abort(400, "type of 'params' must be dict")
        for param in ["predictor", "stream_in", "stream_out", "integration_name"]:
            if param not in params:
                abort(400, f"'{param}' is missed.")
        integration_name = params['integration_name']
        integration_info = get_integration(integration_name)
        if not integration_info:
            abort(400, f"integration '{integration_name}' doesn't exist.")
        if integration_info["type"] not in ['redis', 'kafka']:
            abort(400, f"only integration of redis or kafka might be used to crate redis streams. got: '{integration_info.type}' type")
        connection_params = params.get('connect', {})
        advanced_params = params.get('advanced', {})
        predictor = params['predictor']
        stream_in = params['stream_in']
        stream_out = params['stream_out']
        stream_anomaly = params.get('stream_anomaly', stream_out)
        _type = params.get('type', 'forecast')
        if predictor not in get_predictors():
            abort(400, f"requested predictor '{predictor}' is not ready or doens't exist")
        stream = StreamDB(_type=_type, name=name, connection_params=connection_params, advanced_params=advanced_params,
                          predictor=predictor, stream_in=stream_in, stream_out=stream_out,
<<<<<<< HEAD
                          integration=integration_name, company_id=request.company_id, ts_params=ts_params, stream_anomaly=stream_anomaly)
=======
                          integration=integration_name, company_id=COMPANY_ID,
                          stream_anomaly=stream_anomaly)
>>>>>>> 6e96c287

        session.add(stream)
        session.commit()
        return {"status": "success", "stream_name": name}, 200

    @ns_conf.doc("delete_stream")
    def delete(self, name):
        try:
            session.query(StreamDB).filter_by(company_id=request.company_id, name=name).delete()
            session.commit()
        except Exception as e:
            log.error(e)
            abort(400, str(e))
        return '', 200<|MERGE_RESOLUTION|>--- conflicted
+++ resolved
@@ -80,12 +80,7 @@
             abort(400, f"requested predictor '{predictor}' is not ready or doens't exist")
         stream = StreamDB(_type=_type, name=name, connection_params=connection_params, advanced_params=advanced_params,
                           predictor=predictor, stream_in=stream_in, stream_out=stream_out,
-<<<<<<< HEAD
-                          integration=integration_name, company_id=request.company_id, ts_params=ts_params, stream_anomaly=stream_anomaly)
-=======
-                          integration=integration_name, company_id=COMPANY_ID,
-                          stream_anomaly=stream_anomaly)
->>>>>>> 6e96c287
+                          integration=integration_name, company_id=request.company_id, stream_anomaly=stream_anomaly)
 
         session.add(stream)
         session.commit()
