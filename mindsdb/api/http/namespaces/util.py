import os
import psutil
import tempfile
from pathlib import Path

from flask import request
from flask_restx import Resource
from flask import current_app as ca

from mindsdb.utilities.log import log
from mindsdb.api.http.namespaces.configs.util import ns_conf
from mindsdb.utilities.telemetry import (
    enable_telemetry,
    disable_telemetry,
    telemetry_file_exists,
    inject_telemetry_to_static
)
from mindsdb.api.http.initialize import update_static


@ns_conf.route('/ping')
class Ping(Resource):
    @ns_conf.doc('get_ping')
    def get(self):
        '''Checks server avaliable'''
        return {'status': 'ok'}


@ns_conf.route('/ping_native')
class PingNative(Resource):
    @ns_conf.doc('get_ping_native')
    def get(self):
        ''' Checks server use native for learn or analyse.
            Will return right result only on Linux.
        '''
        if os.name != 'posix':
            return {'native_process': False}

        response = {
            'learn': False,
            'predict': False,
            'analyse': False
        }

        for process_type in response:
            p = Path(tempfile.gettempdir()).joinpath(f'mindsdb/processes/{process_type}/')
            if not p.is_dir():
                continue
            pids = [int(x.name) for x in p.iterdir()]
            for pid in pids:
                try:
                    psutil.Process(pid)
                except Exception:
                    p.joinpath(str(pid)).unlink()
                else:
                    response[process_type] = True

        return response


@ns_conf.route('/telemetry')
class Telemetry(Resource):
    @ns_conf.doc('get_telemetry_status')
    def get(self):
        storage_dir = ca.config_obj['storage_dir']
        status = "enabled" if telemetry_file_exists(storage_dir) else "disabled"
        return {"status": status}

    @ns_conf.doc('set_telemetry')
    def post(self):
        data = request.json
        action = data['action']
        if str(action).lower() in ["true", "enable", "on"]:
            enable_telemetry(ca.config_obj['storage_dir'])
        else:
            disable_telemetry(ca.config_obj['storage_dir'])
        inject_telemetry_to_static(ca.config_obj.paths['static'])
        return '', 200

<<<<<<< HEAD
@ns_conf.route('/validate_json_ai')
class ValidateJsonAI(Resource):
    def post(self):
        json_ai = request.json.get('json_ai')
        if json_ai is None:
            return 'Please provide json_ai', 400
        try:
            code = request.model_interface.code_from_json_ai(json_ai)
        except Exception as e:
            return {'error': str(e)}
        return {'code': code}
=======

@ns_conf.route('/update-gui')
class UpdateGui(Resource):
    @ns_conf.doc('get_update_gui')
    def get(self):
        update_static()
        return '', 200
>>>>>>> c4ba5335
<|MERGE_RESOLUTION|>--- conflicted
+++ resolved
@@ -77,7 +77,6 @@
         inject_telemetry_to_static(ca.config_obj.paths['static'])
         return '', 200
 
-<<<<<<< HEAD
 @ns_conf.route('/validate_json_ai')
 class ValidateJsonAI(Resource):
     def post(self):
@@ -89,12 +88,10 @@
         except Exception as e:
             return {'error': str(e)}
         return {'code': code}
-=======
 
 @ns_conf.route('/update-gui')
 class UpdateGui(Resource):
     @ns_conf.doc('get_update_gui')
     def get(self):
         update_static()
-        return '', 200
->>>>>>> c4ba5335
+        return '', 200